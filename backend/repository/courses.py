"""
This script implements the data access layer for courses.
"""

from typing import Optional
from sqlalchemy.orm import Session
from sqlalchemy import and_, or_
from backend.database.models import Course, CountsFor, Requirement, Offering

class CourseRepository:
    """encapsulates all database operations for the 'Course' entity."""

    def __init__(self, db: Session):
        self.db = db

    def get_course_by_code(self, course_code: str):
        """fetch course details by course code (raw data only)."""
        return self.db.query(Course).filter(Course.course_code == course_code).first()

    def get_all_courses(self):
        """fetch all courses with full details including units, description, and locations."""
        courses = self.db.query(
            Course.course_code,
            Course.name,
            Course.dep_code,
            Course.units,
            Course.description,
            Course.offered_qatar,
            Course.offered_pitts,
            Course.prereqs_text
        ).all()

        result = []
        for course in courses:
            offered_semesters = self.get_offered_semesters(course.course_code)
            requirements = self.get_course_requirements(course.course_code)

            result.append({
                "course_code": course.course_code,
                "course_name": course.name,
                "department": course.dep_code,
                "units": course.units,
                "description": course.description,
                "prerequisites": course.prereqs_text or "None",
                "offered_qatar": course.offered_qatar,
                "offered_pitts": course.offered_pitts,
                "offered": offered_semesters,
                "requirements": requirements,
            })

        return result

    def get_courses_by_department(self, department: str):
        """fetch all courses within a department with full details."""
        courses = self.db.query(Course).filter(Course.dep_code == department).all()

        result = []
        for course in courses:
            offered_semesters = self.get_offered_semesters(course.course_code)
            requirements = self.get_course_requirements(course.course_code)

            result.append({
                "course_code": course.course_code,
                "course_name": course.name,
                "department": course.dep_code,
                "units": course.units,
                "description": course.description,
                "prerequisites": course.prereqs_text or "None",
                "offered_qatar": course.offered_qatar,
                "offered_pitts": course.offered_pitts,
                "offered": offered_semesters,
                "requirements": requirements,
            })

        return result

    def get_offered_semesters(self, course_code: str):
        """fetch semesters in which a course is offered."""
        offered_semesters = (
            self.db.query(Offering.semester)
            .filter(Offering.course_code == course_code)
            .all()
        )
        return [semester[0] for semester in offered_semesters]

    def get_course_requirements(self, course_code: str):
        """fetch requirements per major for a course."""
        requirements = {"CS": [], "IS": [], "BA": [], "BS": []}
        requirements_query = (
            self.db.query(CountsFor.requirement, Requirement.audit_id)
            .join(Requirement, CountsFor.requirement == Requirement.requirement)
            .filter(CountsFor.course_code == course_code)
            .all()
        )

        for req, audit_id in requirements_query:
            if audit_id.startswith("cs"):
                requirements["CS"].append(req)
            elif audit_id.startswith("is"):
                requirements["IS"].append(req)
            elif audit_id.startswith("ba"):
                requirements["BA"].append(req)
            elif audit_id.startswith("bio"):
                requirements["BS"].append(req)

        return requirements

    def get_courses_by_requirement(self, cs_requirement=None, is_requirement=None,
                                    ba_requirement=None, bs_requirement=None):
        """fetch courses that match all specified major requirements (AND filtering)."""
        filters = []
        if cs_requirement:
            filters.append(and_(Requirement.audit_id.like("cs%"),
                                CountsFor.requirement == cs_requirement))
        if is_requirement:
            filters.append(and_(Requirement.audit_id.like("is%"),
                                CountsFor.requirement == is_requirement))
        if ba_requirement:
            filters.append(and_(Requirement.audit_id.like("ba%"),
                                CountsFor.requirement == ba_requirement))
        if bs_requirement:
            filters.append(and_(Requirement.audit_id.like("bio%"),
                                CountsFor.requirement == bs_requirement))

        if not filters:
            return []

        query = (
            self.db.query(Course.course_code, Course.name, Course.dep_code,
                        Course.prereqs_text, CountsFor.requirement, Requirement.audit_id)
            .join(CountsFor, Course.course_code == CountsFor.course_code)
            .join(Requirement, CountsFor.requirement == Requirement.requirement)
            .filter(or_(*filters))
        )

        return query.all()

    def get_courses_by_prerequisite(self, has_prereqs: bool):
        """fetch courses that either have or do not have prerequisites."""
        query = self.db.query(Course).filter(
            (Course.prereqs_text.isnot(None) & (Course.prereqs_text != "")) if has_prereqs else
            ((Course.prereqs_text.is_(None)) | (Course.prereqs_text == ""))
        )

        result = []
        for course in query.all():
            offered_semesters = self.get_offered_semesters(course.course_code)
            requirements = self.get_course_requirements(course.course_code)

            result.append({
                "course_code": course.course_code,
                "course_name": course.name,
                "department": course.dep_code,
                "units": course.units,
                "description": course.description,
                "prerequisites": course.prereqs_text if has_prereqs else "None",
                "offered_qatar": course.offered_qatar,
                "offered_pitts": course.offered_pitts,
                "offered": offered_semesters,
                "requirements": requirements,
            })

        return result

    def get_courses_by_offered_location(self, offered_in_qatar: bool, offered_in_pitts: bool):
        """fetch courses filtered by offering in Qatar and/or Pittsburgh."""
        query = self.db.query(Course)

        # Apply AND conditions based on input
        if offered_in_qatar is not None:
            query = query.filter(Course.offered_qatar == offered_in_qatar)
        if offered_in_pitts is not None:
            query = query.filter(Course.offered_pitts == offered_in_pitts)

        result = []
        for course in query.all():
            offered_semesters = self.get_offered_semesters(course.course_code)
            requirements = self.get_course_requirements(course.course_code)

            result.append({
                "course_code": course.course_code,
                "course_name": course.name,
                "department": course.dep_code,
                "units": course.units,
                "description": course.description,
                "prerequisites": course.prereqs_text or "None",
                "offered_qatar": course.offered_qatar,
                "offered_pitts": course.offered_pitts,
                "offered": offered_semesters,
                "requirements": requirements,
            })

        return result
<<<<<<< HEAD

    def get_courses_by_filters(self,
                            department: Optional[str] = None,
                            search_query: Optional[str] = None,
                            semester: Optional[str] = None,
                            has_prereqs: Optional[bool] = None,
                            cs_requirement: Optional[str] = None,
                            is_requirement: Optional[str] = None,
                            ba_requirement: Optional[str] = None,
                            bs_requirement: Optional[str] = None,
                            offered_qatar: Optional[bool] = None,
                            offered_pitts: Optional[bool] = None):
        """Fetch courses matching any combination of provided filters."""
        query = self.db.query(Course)

        # Filter by department
        if department:
            query = query.filter(Course.dep_code == department)

        # NEW: Filter by search query on course code
        if search_query:
            query = query.filter(Course.course_code.ilike(f"%{search_query}%"))

        # Filter by prerequisites
        if has_prereqs is not None:
            if has_prereqs:
                query = query.filter(Course.prereqs_text.isnot(None), Course.prereqs_text != "")
            else:
                query = query.filter((Course.prereqs_text.is_(None)) | (Course.prereqs_text == ""))

        # Filter by offered location
        if offered_qatar is not None:
            query = query.filter(Course.offered_qatar == offered_qatar)
        if offered_pitts is not None:
            query = query.filter(Course.offered_pitts == offered_pitts)

        # Filter by semester: join with the Offering table if semester is provided
        if semester:
            query = query.join(Offering, Course.course_code == Offering.course_code)\
                        .filter(Offering.semester == semester)

        # Filter by requirements
        requirement_filters = []
        if cs_requirement:
            requirement_filters.append(and_(Requirement.audit_id.like("cs%"),
                                            CountsFor.requirement == cs_requirement))
        if is_requirement:
            requirement_filters.append(and_(Requirement.audit_id.like("is%"),
                                            CountsFor.requirement == is_requirement))
        if ba_requirement:
            requirement_filters.append(and_(Requirement.audit_id.like("ba%"),
                                            CountsFor.requirement == ba_requirement))
        if bs_requirement:
            requirement_filters.append(and_(Requirement.audit_id.like("bio%"),
                                            CountsFor.requirement == bs_requirement))
        if requirement_filters:
            query = query.join(CountsFor, Course.course_code == CountsFor.course_code)\
                        .join(Requirement, CountsFor.requirement == Requirement.requirement)\
                        .filter(or_(*requirement_filters))

        courses = query.distinct().all()
=======
    def get_courses_by_semester(self, semester: str):
        """fetch courses that are offered in the given semester."""
        courses = (
            self.db.query(Course)
            .join(Offering, Course.course_code == Offering.course_code)
            .filter(Offering.semester == semester)
            .all()
        )
>>>>>>> e5b65a02

        result = []
        for course in courses:
            offered_semesters = self.get_offered_semesters(course.course_code)
            requirements = self.get_course_requirements(course.course_code)
            result.append({
                "course_code": course.course_code,
                "course_name": course.name,
                "department": course.dep_code,
                "units": course.units,
                "description": course.description,
                "prerequisites": course.prereqs_text or "None",
                "offered_qatar": course.offered_qatar,
                "offered_pitts": course.offered_pitts,
                "offered": offered_semesters,
                "requirements": requirements,
            })
<<<<<<< HEAD
        return result
=======
        return result
>>>>>>> e5b65a02
<|MERGE_RESOLUTION|>--- conflicted
+++ resolved
@@ -191,7 +191,32 @@
             })
 
         return result
-<<<<<<< HEAD
+
+    def get_courses_by_semester(self, semester: str):
+        """fetch courses that are offered in the given semester."""
+        courses = (
+            self.db.query(Course)
+            .join(Offering, Course.course_code == Offering.course_code)
+            .filter(Offering.semester == semester)
+            .all()
+        )
+        result = []
+        for course in courses:
+            offered_semesters = self.get_offered_semesters(course.course_code)
+            requirements = self.get_course_requirements(course.course_code)
+            result.append({
+                "course_code": course.course_code,
+                "course_name": course.name,
+                "department": course.dep_code,
+                "units": course.units,
+                "description": course.description,
+                "prerequisites": course.prereqs_text or "None",
+                "offered_qatar": course.offered_qatar,
+                "offered_pitts": course.offered_pitts,
+                "offered": offered_semesters,
+                "requirements": requirements,
+            })
+        return result
 
     def get_courses_by_filters(self,
                             department: Optional[str] = None,
@@ -253,35 +278,21 @@
                         .filter(or_(*requirement_filters))
 
         courses = query.distinct().all()
-=======
-    def get_courses_by_semester(self, semester: str):
-        """fetch courses that are offered in the given semester."""
-        courses = (
-            self.db.query(Course)
-            .join(Offering, Course.course_code == Offering.course_code)
-            .filter(Offering.semester == semester)
-            .all()
-        )
->>>>>>> e5b65a02
-
-        result = []
-        for course in courses:
-            offered_semesters = self.get_offered_semesters(course.course_code)
-            requirements = self.get_course_requirements(course.course_code)
-            result.append({
-                "course_code": course.course_code,
-                "course_name": course.name,
-                "department": course.dep_code,
-                "units": course.units,
-                "description": course.description,
-                "prerequisites": course.prereqs_text or "None",
-                "offered_qatar": course.offered_qatar,
-                "offered_pitts": course.offered_pitts,
-                "offered": offered_semesters,
-                "requirements": requirements,
-            })
-<<<<<<< HEAD
-        return result
-=======
-        return result
->>>>>>> e5b65a02
+
+        result = []
+        for course in courses:
+            offered_semesters = self.get_offered_semesters(course.course_code)
+            requirements = self.get_course_requirements(course.course_code)
+            result.append({
+                "course_code": course.course_code,
+                "course_name": course.name,
+                "department": course.dep_code,
+                "units": course.units,
+                "description": course.description,
+                "prerequisites": course.prereqs_text or "None",
+                "offered_qatar": course.offered_qatar,
+                "offered_pitts": course.offered_pitts,
+                "offered": offered_semesters,
+                "requirements": requirements,
+            })
+        return result