"""
This script contains the business logic for handling courses.
"""

from typing import Dict, Optional
from sqlalchemy.orm import Session
from backend.repository.courses import CourseRepository
from backend.app.schemas import CourseResponse, CourseListResponse


class CourseService:
    """encapsulates business logic for handling courses."""

    def __init__(self, db: Session):
        self.course_repo = CourseRepository(db)

    def fetch_course_by_code(self, course_code: str) -> Optional[CourseResponse]:
        """fetch a course and format its response."""
        course = self.course_repo.get_course_by_code(course_code)
        if not course:
            return None

        return CourseResponse(
            course_code=course.course_code,
            course_name=course.name,
            department=course.dep_code,
            units=course.units,
            description=course.description,
            prerequisites=course.prereqs_text or "None",
            offered=self.course_repo.get_offered_semesters(course_code),
            offered_qatar=course.offered_qatar,
            offered_pitts=course.offered_pitts,
            requirements=self.course_repo.get_course_requirements(course_code),
        )

    def fetch_all_courses(self) -> CourseListResponse:
        """fetch and structure all courses, prioritizing those fulfilling at l
        east one requirement."""
        courses = self.course_repo.get_all_courses()

        for course in courses:
            course["num_requirements"] = sum(len(reqs) for reqs in course["requirements"].values())
            course["num_offered_semesters"] = len(course["offered"])

        sorted_courses = sorted(
            courses,
            key=lambda c: (c["num_requirements"] == 0, -c["num_offered_semesters"]),
            reverse=False
        )

        return CourseListResponse(
            courses=[
                CourseResponse(
                    course_code=course["course_code"],
                    course_name=course["course_name"],
                    department=course["department"],
                    units=course["units"],
                    description=course["description"],
                    prerequisites=course["prerequisites"],
                    offered=course["offered"],
                    offered_qatar=course["offered_qatar"],
                    offered_pitts=course["offered_pitts"],
                    requirements=course["requirements"],
                )
                for course in sorted_courses
            ]
        )

    def fetch_courses_by_requirement(self, cs_requirement=None,
                                     is_requirement=None,
                                     ba_requirement=None,
                                     bs_requirement=None) -> CourseListResponse:
        """fetch and process courses matching requirements."""
        raw_results = self.course_repo.get_courses_by_requirement(cs_requirement, is_requirement,
                                                                  ba_requirement, bs_requirement)

        course_dict: Dict[str, dict] = {}
        for (course_code, course_name, department,
             prerequisites, requirement, audit_id) in raw_results:
            if course_code not in course_dict:
                course_dict[course_code] = {
                    "course_code": course_code,
                    "course_name": course_name,
                    "department": department,
                    "prerequisites": prerequisites or "None",
                    "offered": self.course_repo.get_offered_semesters(course_code),
                    "requirements": {"CS": [], "IS": [], "BA": [], "BS": []},
                }

            if audit_id.startswith("cs"):
                course_dict[course_code]["requirements"]["CS"].append(requirement)
            elif audit_id.startswith("is"):
                course_dict[course_code]["requirements"]["IS"].append(requirement)
            elif audit_id.startswith("ba"):
                course_dict[course_code]["requirements"]["BA"].append(requirement)
            elif audit_id.startswith("bio"):
                course_dict[course_code]["requirements"]["BS"].append(requirement)

        return CourseListResponse(
            courses=[CourseResponse(**course) for course in course_dict.values()]
        )

    def fetch_courses_by_prerequisite(self, has_prereqs: bool) -> CourseListResponse:
        """fetch and structure courses based on whether they have prerequisites."""
        courses = self.course_repo.get_courses_by_prerequisite(has_prereqs)

        return CourseListResponse(
            courses=[
                CourseResponse(
                    course_code=course["course_code"],
                    course_name=course["course_name"],
                    department=course["department"],
                    units=course["units"],
                    description=course["description"],
                    prerequisites=course["prerequisites"],
                    offered=course["offered"],
                    offered_qatar=course["offered_qatar"],
                    offered_pitts=course["offered_pitts"],
                    requirements=course["requirements"],
                )
                for course in courses
            ]
        )

    def fetch_courses_by_department(self, department: str) -> CourseListResponse:
        """fetch and structure courses filtered by department."""
        courses = self.course_repo.get_courses_by_department(department)

        return CourseListResponse(
            courses=[
                CourseResponse(
                    course_code=course["course_code"],
                    course_name=course["course_name"],
                    department=course["department"],
                    units=course["units"],
                    description=course["description"],
                    prerequisites=course["prerequisites"],
                    offered=course["offered"],
                    offered_qatar=course["offered_qatar"],
                    offered_pitts=course["offered_pitts"],
                    requirements=course["requirements"],
                )
                for course in courses
            ]
        )

    def fetch_courses_by_offered_location(self, offered_in_qatar: bool,
                                          offered_in_pitts: bool) -> CourseListResponse:
        """fetch and process courses filtered by offering location."""
        raw_courses = self.course_repo.get_courses_by_offered_location(offered_in_qatar,
                                                                       offered_in_pitts)
        return CourseListResponse(
            courses=[
                CourseResponse(
                    course_code=c["course_code"],
                    course_name=c["course_name"],
                    department=c["department"],
                    units=c["units"],
                    description=c["description"],
                    prerequisites=c["prerequisites"],
                    offered=c["offered"],
                    offered_qatar=c["offered_qatar"],
                    offered_pitts=c["offered_pitts"],
                    requirements=c["requirements"],
                )
                for c in raw_courses
            ]
        )
<<<<<<< HEAD

    def fetch_courses_by_filters(
    self,
    department: Optional[str] = None,
    semester: Optional[str] = None,
    has_prereqs: Optional[bool] = None,
    cs_requirement: Optional[str] = None,
    is_requirement: Optional[str] = None,
    ba_requirement: Optional[str] = None,
    bs_requirement: Optional[str] = None,
    offered_qatar: Optional[bool] = None,
    offered_pitts: Optional[bool] = None,
    search_query: Optional[str] = None
) -> CourseListResponse:
        """
        fetch courses based on a combination of filters.
        """
        courses = self.course_repo.get_courses_by_filters(
            department=department,
            search_query=search_query,
            semester=semester,
            has_prereqs=has_prereqs,
            cs_requirement=cs_requirement,
            is_requirement=is_requirement,
            ba_requirement=ba_requirement,
            bs_requirement=bs_requirement,
            offered_qatar=offered_qatar,
            offered_pitts=offered_pitts
        )
=======
    def fetch_courses_by_semester(self, semester: str) -> CourseListResponse:
        """fetch and structure courses offered in the specified semester."""
        courses = self.course_repo.get_courses_by_semester(semester)
>>>>>>> e5b65a02
        return CourseListResponse(
            courses=[
                CourseResponse(
                    course_code=course["course_code"],
                    course_name=course["course_name"],
                    department=course["department"],
                    units=course["units"],
                    description=course["description"],
                    prerequisites=course["prerequisites"],
                    offered=course["offered"],
                    offered_qatar=course["offered_qatar"],
                    offered_pitts=course["offered_pitts"],
                    requirements=course["requirements"],
                )
                for course in courses
            ]
<<<<<<< HEAD
        )
=======
        )
>>>>>>> e5b65a02
<|MERGE_RESOLUTION|>--- conflicted
+++ resolved
@@ -166,7 +166,27 @@
                 for c in raw_courses
             ]
         )
-<<<<<<< HEAD
+
+    def fetch_courses_by_semester(self, semester: str) -> CourseListResponse:
+        """fetch and structure courses offered in the specified semester."""
+        courses = self.course_repo.get_courses_by_semester(semester)
+        return CourseListResponse(
+            courses=[
+                CourseResponse(
+                    course_code=course["course_code"],
+                    course_name=course["course_name"],
+                    department=course["department"],
+                    units=course["units"],
+                    description=course["description"],
+                    prerequisites=course["prerequisites"],
+                    offered=course["offered"],
+                    offered_qatar=course["offered_qatar"],
+                    offered_pitts=course["offered_pitts"],
+                    requirements=course["requirements"],
+                )
+                for course in courses
+            ]
+        )
 
     def fetch_courses_by_filters(
     self,
@@ -196,29 +216,20 @@
             offered_qatar=offered_qatar,
             offered_pitts=offered_pitts
         )
-=======
-    def fetch_courses_by_semester(self, semester: str) -> CourseListResponse:
-        """fetch and structure courses offered in the specified semester."""
-        courses = self.course_repo.get_courses_by_semester(semester)
->>>>>>> e5b65a02
-        return CourseListResponse(
-            courses=[
-                CourseResponse(
-                    course_code=course["course_code"],
-                    course_name=course["course_name"],
-                    department=course["department"],
-                    units=course["units"],
-                    description=course["description"],
-                    prerequisites=course["prerequisites"],
-                    offered=course["offered"],
-                    offered_qatar=course["offered_qatar"],
-                    offered_pitts=course["offered_pitts"],
-                    requirements=course["requirements"],
-                )
-                for course in courses
-            ]
-<<<<<<< HEAD
-        )
-=======
-        )
->>>>>>> e5b65a02
+        return CourseListResponse(
+            courses=[
+                CourseResponse(
+                    course_code=course["course_code"],
+                    course_name=course["course_name"],
+                    department=course["department"],
+                    units=course["units"],
+                    description=course["description"],
+                    prerequisites=course["prerequisites"],
+                    offered=course["offered"],
+                    offered_qatar=course["offered_qatar"],
+                    offered_pitts=course["offered_pitts"],
+                    requirements=course["requirements"],
+                )
+                for course in courses
+            ]
+        )